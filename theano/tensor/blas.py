"""Ops and optimizations for using BLAS function calls to evaluate linear algebra expressions"""

import os, sys, traceback
import numpy

<<<<<<< HEAD
from ..gof import (utils, Op, Apply, view_roots, PatternSub, DestroyHandler, 
        SeqOptimizer, local_optimizer, Optimizer, LocalOptimizer, OpKeyOptimizer, 
        InconsistencyError, toolbox)
from ..printing import pprint, FunctionPrinter
from .opt import register_specialize, out2in, insert_inplace_optimizer
=======
from theano.gof import (utils, Op, Apply, view_roots, PatternSub, DestroyHandler, 
        SeqOptimizer, local_optimizer, LocalOptimizer, OpKeyOptimizer, 
        InconsistencyError)
from theano.printing import pprint, FunctionPrinter
from theano.tensor.opt import register_specialize, out2in, insert_inplace_optimizer
>>>>>>> 3126f874
# opt.py

import basic as T

#NB: this clobbers the builtin 'compile' symbol
from theano import compile  #to register the optimizer built by this file 

from theano.tensor.blas_headers import cblas_header_text, blas_header_text

@utils.memoize
def ldflags(libs=True, flags=False):
    """Return a list of libraries against which an Op's object file should be
    linked to benefit from a BLAS implementation.
    
    Default: ['blas'], but environment variable THEANO_BLAS_LDFLAGS overrides this.
    """
    rval = []
    if os.getenv('THEANO_BLAS_LDFLAGS'):
        tokens = os.getenv('THEANO_BLAS_LDFLAGS').split()
        for t in tokens:
            try:
                t0, t1, t2 = t[0:3]
                assert t0 == '-'
            except:
                raise ValueError('invalid token in THEANO_BLAS_LDFLAGS', t)
            if t1 == 'L':
                raise ValueError('library dir not allowed in THEANO_BLAS_LDFLAGS', t)
            elif libs and t1=='l': # example -lmkl
                rval.append(t[2:])
            elif flags and t1!='l': # example -openmp
                rval.append(t)
    elif libs:
        rval = ['blas']
    #print "blas linking against", rval
    return rval

class GemmRelated(Op):
    """Base class for Gemm and Dot22
    
    This class provides a kind of templated gemm Op.
    """
    def __eq__(self, other):
        return (type(self) == type(other))
    def __hash__(self):
        return hash(type(self))
    def c_support_code(self):
        #return cblas_header_text()
        mod_str = """
        #ifndef MOD
        #define MOD %
        #endif
        """
        return blas_header_text() + mod_str
    def c_headers(self):
        # std.cout doesn't require the '%' symbol to print stuff... 
        # so it works much better with python's string-substitution stuff.
        return ['<iostream>'] 
    
    def c_libraries(self):
        return ldflags()

    def c_compile_args(self):
        return ldflags(libs=False, flags=True)

    declare_NS = """
        int unit = 0;

        int type_num = %(_x)s->descr->type_num;
        int type_size = %(_x)s->descr->elsize; // in bytes

        npy_intp* Nx = %(_x)s->dimensions;
        npy_intp* Ny = %(_y)s->dimensions;
        npy_intp* Nz = 0; //%(_z)s->dimensions;

        npy_intp* Sx = %(_x)s->strides;
        npy_intp* Sy = %(_y)s->strides;
        npy_intp* Sz = 0; //%(_z)s->strides;

        //strides for x, y, z in dimensions 0, 1
        int sx_0, sx_1, sy_0, sy_1, sz_0, sz_1;
        """

    #setup_z_Nz_Sz = None

    check_xyz_rank2 = """
        if (%(_x)s->nd != 2) {PyErr_SetString(PyExc_NotImplementedError, "rank(x) != 2"); %(fail)s;}
        if (%(_y)s->nd != 2) {PyErr_SetString(PyExc_NotImplementedError, "rank(y) != 2"); %(fail)s;}
        if (%(_z)s->nd != 2) {PyErr_SetString(PyExc_NotImplementedError, "rank(z) != 2"); %(fail)s;}
        """
    check_xyz_double_or_float = """
        if ((%(_x)s->descr->type_num != PyArray_DOUBLE) 
            && (%(_x)s->descr->type_num != PyArray_FLOAT))
        {PyErr_SetString(PyExc_NotImplementedError, "type(x) is not double or float"); %(fail)s;}

        if ((%(_y)s->descr->type_num != PyArray_DOUBLE) 
            && (%(_y)s->descr->type_num != PyArray_FLOAT))
        {PyErr_SetString(PyExc_NotImplementedError, "type(y) is not double or float"); %(fail)s;}

        if ((%(_z)s->descr->type_num != PyArray_DOUBLE) 
            && (%(_z)s->descr->type_num != PyArray_FLOAT))
        {PyErr_SetString(PyExc_NotImplementedError, "type(z) is not double or float"); %(fail)s;}

        if ((%(_x)s->descr->type_num != %(_y)s->descr->type_num)
            ||(%(_x)s->descr->type_num != %(_z)s->descr->type_num))
        { PyErr_SetString(PyExc_NotImplementedError, "type(z), type(y), type(z) are not all the same"); %(fail)s; }
        """

    #it is not necessary that a or b have the same type as x,y,z
    check_ab_double_or_float = """
        if ((%(_a)s->descr->type_num != PyArray_DOUBLE)
            && (%(_a)s->descr->type_num != PyArray_FLOAT))
        {PyErr_SetString(PyExc_NotImplementedError, "type(a) is not double or float"); %(fail)s;}

        if ((%(_b)s->descr->type_num != PyArray_DOUBLE)
            && (%(_b)s->descr->type_num != PyArray_FLOAT))
        {PyErr_SetString(PyExc_NotImplementedError, "type(b) is not double or float"); %(fail)s;}
        """

    check_dims_strides = """
        if ((Nx[0] != Nz[0]) || (Nx[1] != Ny[0]) || (Ny[1] != Nz[1]))
        {
            PyErr_SetString(PyExc_ValueError, "Input dimensions do not agree");
            %(fail)s;
        }
        if ((Sx[0] < 1) || (Sx[1] < 1) || (Sx[0] MOD type_size) || (Sx[1] MOD type_size)
           || (Sy[0] < 1) || (Sy[1] < 1) || (Sy[0] MOD type_size) || (Sy[1] MOD type_size)
           || (Sz[0] < 1) || (Sz[1] < 1) || (Sz[0] MOD type_size) || (Sz[1] MOD type_size))
        {
            PyErr_SetString(PyExc_ValueError, "stride is not multiple of element size"); %(fail)s;
        }
        """

    encode_strides_in_unit = """
        /*
        encode the stride structure of _x,_y,_z into a single integer
        */
        unit |= ((Sx[1] == type_size) ? 0x0 : (Sx[0] == type_size) ? 0x1 : 0x2) << 8;
        unit |= ((Sy[1] == type_size) ? 0x0 : (Sy[0] == type_size) ? 0x1 : 0x2) << 4;
        unit |= ((Sz[1] == type_size) ? 0x0 : (Sz[0] == type_size) ? 0x1 : 0x2) << 0;
        """

    compute_strides = """
        /* create appropriate strides for malformed matrices that are row or column
         * vectors
         */
        sx_0 = (Nx[0] > 1) ? Sx[0]/type_size : Nx[1];
        sx_1 = (Nx[1] > 1) ? Sx[1]/type_size : Nx[0];
        sy_0 = (Ny[0] > 1) ? Sy[0]/type_size : Ny[1];
        sy_1 = (Ny[1] > 1) ? Sy[1]/type_size : Ny[0];
        sz_0 = (Nz[0] > 1) ? Sz[0]/type_size : Nz[1];
        sz_1 = (Nz[1] > 1) ? Sz[1]/type_size : Nz[0];
        """

    begin_switch_typenum = """
        switch (type_num)
        {
        """

    case_float = """
            case PyArray_FLOAT:
            {
        """

    #case_float_ab_constants = None

    case_float_gemm = """
                float* x = (float*)PyArray_DATA(%(_x)s);
                float* y = (float*)PyArray_DATA(%(_y)s);
                float* z = (float*)PyArray_DATA(%(_z)s);
                char N = 'N';
                char T = 'T';
                int Nz0 = Nz[0], Nz1 = Nz[1], Nx1 = Nx[1];
                //std::cerr << (unit/256) MOD 16 << (unit / 16) MOD 16 << unit MOD 16<< '\\n';
                switch(unit)
                {
                    case 0x000: sgemm_(&N, &N, &Nz1, &Nz0, &Nx1, &a, y, &sy_0, x, &sx_0, &b, z, &sz_0); break;
                    case 0x100: sgemm_(&N, &T, &Nz1, &Nz0, &Nx1, &a, y, &sy_0, x, &sx_1, &b, z, &sz_0); break;
                    case 0x010: sgemm_(&T, &N, &Nz1, &Nz0, &Nx1, &a, y, &sy_1, x, &sx_0, &b, z, &sz_0); break;
                    case 0x110: sgemm_(&T, &T, &Nz1, &Nz0, &Nx1, &a, y, &sy_1, x, &sx_1, &b, z, &sz_0); break;
                    case 0x001: sgemm_(&T, &T, &Nz0, &Nz1, &Nx1, &a, x, &sx_0, y, &sy_0, &b, z, &sz_1); break;
                    case 0x101: sgemm_(&N, &T, &Nz0, &Nz1, &Nx1, &a, x, &sx_1, y, &sy_0, &b, z, &sz_1); break;
                    case 0x011: sgemm_(&T, &N, &Nz0, &Nz1, &Nx1, &a, x, &sx_0, y, &sy_1, &b, z, &sz_1); break;
                    case 0x111: sgemm_(&N, &N, &Nz0, &Nz1, &Nx1, &a, x, &sx_1, y, &sy_1, &b, z, &sz_1); break;
                    default: PyErr_SetString(PyExc_ValueError, "some matrix has no unit stride"); %(fail)s;
                };
        """

    case_double = """
            }
            break;
            case PyArray_DOUBLE:
            {
        """

    #case_double_ab_constants = None

    case_double_gemm = """
                double* x = (double*)PyArray_DATA(%(_x)s);
                double* y = (double*)PyArray_DATA(%(_y)s);
                double* z = (double*)PyArray_DATA(%(_z)s);
                char N = 'N';
                char T = 'T';
                int Nz0 = Nz[0], Nz1 = Nz[1], Nx1 = Nx[1];
                //std::cerr << (unit/256) MOD 16 << (unit / 16) MOD 16 << unit MOD 16<< '\\n';
                switch(unit)
                {
                    case 0x000: dgemm_(&N, &N, &Nz1, &Nz0, &Nx1, &a, y, &sy_0, x, &sx_0, &b, z, &sz_0); break;
                    case 0x100: dgemm_(&N, &T, &Nz1, &Nz0, &Nx1, &a, y, &sy_0, x, &sx_1, &b, z, &sz_0); break;
                    case 0x010: dgemm_(&T, &N, &Nz1, &Nz0, &Nx1, &a, y, &sy_1, x, &sx_0, &b, z, &sz_0); break;
                    case 0x110: dgemm_(&T, &T, &Nz1, &Nz0, &Nx1, &a, y, &sy_1, x, &sx_1, &b, z, &sz_0); break;
                    case 0x001: dgemm_(&T, &T, &Nz0, &Nz1, &Nx1, &a, x, &sx_0, y, &sy_0, &b, z, &sz_1); break;
                    case 0x101: dgemm_(&N, &T, &Nz0, &Nz1, &Nx1, &a, x, &sx_1, y, &sy_0, &b, z, &sz_1); break;
                    case 0x011: dgemm_(&T, &N, &Nz0, &Nz1, &Nx1, &a, x, &sx_0, y, &sy_1, &b, z, &sz_1); break;
                    case 0x111: dgemm_(&N, &N, &Nz0, &Nz1, &Nx1, &a, x, &sx_1, y, &sy_1, &b, z, &sz_1); break;
                    default: PyErr_SetString(PyExc_ValueError, "some matrix has no unit stride"); %(fail)s;
                };
        """

    end_switch_typenum = """
            }
            break;
        }
        """

    def build_gemm_call(self):

        return reduce(str.__add__, (
            self.declare_NS,
            self.setup_z_Nz_Sz,
            self.check_xyz_rank2,
            self.check_xyz_double_or_float,
            self.check_ab_double_or_float,
            self.check_dims_strides,
            self.encode_strides_in_unit,
            self.compute_strides,
            self.begin_switch_typenum,
            self.case_float,
            self.case_float_ab_constants,
            self.case_float_gemm,
            self.case_double,
            self.case_double_ab_constants,
            self.case_double_gemm,
            self.end_switch_typenum), '')


class Gemm(GemmRelated):
    """In-place version of matrix-matrix multiplication (with accumulation):

    When a and b are scalars and x, y, and z are matrices, then

        gemm(z,a,x,y,b) 

    is similar to 

        b*z + a*dot(x,y) 

    The difference between the two is that the top form is destructive on z,
    whereas the bottom form is not.  Gemm works in-place on the storage
    associated with z, and the L{Variable} returned by Gemm has a storage that
    will be aliased to the storage of the z argument. Because of this in-place
    computation, an L{Apply} of this op will destroy the L{Variable} z on
    which it operates.  (See L{DestructiveOps} for an explanation of what
    destroying means in the context of theano graphs. See L{BlasLapackSupport} for
    more optimized linear algebra operations.)

    """
    E_rank = 'gemm only works for rank 2'
    E_scalar = 'gemm requires scalar argument'
    E_z_uniq = 'argument z aliased to x or y'
    destroy_map = {0: [0]}
    def make_node(self, *inputs):
        inputs = map(T.as_tensor_variable, inputs)
        if len(inputs) != 5:
            raise TypeError("Wrong number of inputs for %s (expected 5, got %s)" % (self, len(inputs)))
        z, a, x, y, b = inputs
        zr, xr, yr = [set(view_roots(i)) for i in z,x,y]
        if zr.intersection(xr):
            raise ValueError(Gemm.E_z_uniq, (z, x))
        if zr.intersection(yr):
            raise ValueError(Gemm.E_z_uniq, (z, y))
        bz, ba, bx, by, bb = [r.type.broadcastable for r in inputs]
        if bz != (False,False): raise ValueError(Gemm.E_rank, bz)
        if bx != (False,False): raise ValueError(Gemm.E_rank, bx)
        if by != (False,False): raise ValueError(Gemm.E_rank, by)
        if len(ba): raise ValueError(Gemm.E_scalar, ba)
        if len(bb): raise ValueError(Gemm.E_scalar, bb)
        output = z.type()
        return Apply(self, inputs, [output])
    def perform(self, node, (z, a, x, y, b), (zout, )):
        assert a.shape == ()
        assert b.shape == ()
        if z.shape == ():
            z.itemset(z*a + b*numpy.dot(x,y))
            zout[0] = z
        else:
            if b == 0.0:
                if a == 1.0:
                    z[:] = numpy.dot(x,y)
                elif a == -1.0:
                    z[:] = -numpy.dot(x,y)
                else:
                    z[:] = a * numpy.dot(x,y)
            elif b == 1.0:
                if a == 1.0:
                    z += numpy.dot(x,y)
                elif a == -1.0:
                    z -= numpy.dot(x,y)
                else:
                    z += a * numpy.dot(x,y)
            else:
                z *= b
                z += a * numpy.dot(x,y)
            zout[0] = z

    setup_z_Nz_Sz = """
        if (%(_zout)s != %(_z)s)
        {
            if (%(_zout)s)
            {
                Py_DECREF(%(_zout)s);
            }
            %(_zout)s = %(_z)s;
            Py_INCREF(%(_zout)s);
        }
        Nz = %(_z)s->dimensions;
        Sz = %(_z)s->strides;
        """

    case_float_ab_constants = """
        #define REAL float
        float a = (%(_a)s->descr->type_num == PyArray_FLOAT) 
        ? (REAL)(((float*)%(_a)s->data)[0])
        : (REAL)(((double*)%(_a)s->data)[0]);
        float b = (%(_b)s->descr->type_num == PyArray_FLOAT) ?
        (REAL)(((float*)%(_b)s->data)[0])
        : (REAL)(((double*)%(_b)s->data)[0]);
        #undef REAL
        """
    case_double_ab_constants = """
        #define REAL double
        double a = (%(_a)s->descr->type_num == PyArray_FLOAT) 
        ? (REAL)(((float*)%(_a)s->data)[0])
        : (REAL)(((double*)%(_a)s->data)[0]);
        double b = (%(_b)s->descr->type_num == PyArray_FLOAT) ?
        (REAL)(((float*)%(_b)s->data)[0])
        : (REAL)(((double*)%(_b)s->data)[0]);
        #undef REAL
        """

    def c_code(self, node, name, (_z, _a, _x, _y, _b), (_zout, ), sub): #DEBUG
        full_code = self.build_gemm_call() % dict(locals(), **sub)
        return full_code
gemm = Gemm()

pprint.assign(gemm, FunctionPrinter('gemm'))

def res_is_a(node, op, maxclients=None):
  if maxclients is not None:
    retval = (len(node.clients) <= maxclients)
  else:
    retval = True

  return node.owner \
            and node.owner.op == op \
            and retval
    #backport
    #        and (len(node.clients) <= maxclients if maxclients is not None else True)

def _as_scalar(res):
    """Return None or a TensorVariable whose type is in T.float_scalar_types"""
    if res.owner and isinstance(res.owner.op, T.DimShuffle):
        return _as_scalar(res.owner.inputs[0])
    elif res.type in T.float_scalar_types:
        return res
    elif isinstance(res, T.Constant) and res.data.size == 1:
        return res.data.flatten()[0]
    else:
        return None

def _is_real_matrix(res):
    return res.type.dtype in ('float32', 'float64') \
            and res.type.ndim == 2 \
            and res.type.broadcastable[0] == False \
            and res.type.broadcastable[1] == False #cope with tuple vs. list

def _as_isolated_scalar_times_matrix(res):
    if res_is_a(res, T.mul, 1):
        if len(res.owner.inputs) == 2:
            L, R = res.owner.inputs
            sL = _as_scalar(L)
            sR = _as_scalar(R)
            if (sL is not None) and _is_real_matrix(R):
                return (sL, R)
            if (sR is not None) and _is_real_matrix(L):
                return (sR, L)
        else:
            scalars = []
            matrices = []
            for input in res.owner.inputs:
                scalar_input = _as_scalar(input)
                if scalar_input is not None:
                    scalars.append(scalar_input)
                elif _is_real_matrix(input):
                    matrices.append(input)
                else:
                    return None
            if len(matrices) == 1:
                rval = (T.mul(*scalars), matrices[0])
                return rval

def _beta_L_plus_alpha_M(beta, L, alpha, M, recurse_flip = True):
    #print 'BETA L + ALPHA M', beta, L, alpha, M, recurse_flip
    #EXPRESSION: (beta * L) + (alpha * M)

    if res_is_a(M, _dot22, 1):
        Ml, Mr = M.owner.inputs
        rval = [gemm(L, alpha, Ml, Mr, beta)]
        #print 'GEMM 0', rval, beta, L, alpha, M
        return rval

    # this is False'd out because of inadequate testing.  
    # TODO see ticket #237
    if False and res_is_a(M, gemm, 1):
        #EXPRESSION: (beta * L) + (alpha * (gemm(G, a, u, v, b)))
        #EXPRESSION: (beta * L) + alpha * (b * G) + alpha * a * dot(u, v)
        G, a, u, v, b = M.owner.inputs
        #print 'GEMM', G, L

        if res_is_a(G, _dot22, 1):
            #EXPRESSION: (beta * L) + (alpha * (gemm(dot(x,y), a, u, v, b)))
            x, y = G.owner.inputs

            #EXPRESSION: (beta * L) + (alpha * ((b*dot(x,y) + (a * dot(u, v)))))
            #EXPRESSION: (beta * L) + (alpha*b*dot(x,y)) + (alpha * a * dot(u, v))
            rval = [gemm(gemm(L, alpha * b, x, y, beta), alpha * a, u, v, 1.0)]
            print 'GEMM 1', rval
            return rval
        if (G is L):
            #EXPRESSION: (beta * L) + (alpha*b*L) + (alpha * a * dot(u, v))
            rval = [gemm(L, alpha*a, u, v, alpha * b + beta)]
            print 'GEMM 2', rval
            return rval
        if (1.0 != alpha):
            #at the very least, move the alpha inside the gemm
            rval = [beta * L + gemm(G, alpha * a, u, v, alpha * b)]
            print 'GEMM 3', rval
            return rval

    if recurse_flip:
        return _beta_L_plus_alpha_M(alpha, M, beta, L, recurse_flip = False)
    else:
        return False

def _gemm_from_node(node):
    """
    :todo: In many expressions, there are many ways to turn it into a gemm.  For example
    dot(a,b) + c + d.  This function should return all of them, so that if one version of gemm
    causes a cycle in the graph, then another application of gemm can be tried.

    """
    if node.op == T.sub:
        L, R = node.inputs
        if not _is_real_matrix(L):
            return False
        if not _is_real_matrix(R):
            return False

        tmp = _as_isolated_scalar_times_matrix(L)
        try:
            sL, mL = tmp
        except:
            sL, mL = 1.0, L

        tmp = _as_isolated_scalar_times_matrix(R)
        try:
            sR, mR = tmp
        except:
            sR, mR = 1.0, R
        rval = _beta_L_plus_alpha_M(sL, mL, -sR, mR)
        return rval
    if node.op == T.add:
        # arguments of the form scalar * matrix
        sM_list = []

        # arguments that can be interpreted as scalar * matrix
        sM_orig = []

        # arguments not of the form scalar * matrix (i.e., vectors, scalars)
        other_inputs = []

        for input in node.inputs:
            tmp = _as_isolated_scalar_times_matrix(input)
            if tmp:
                sM_list.append(tmp)
                sM_orig.append(input)
            elif _is_real_matrix(input):
                sM_list.append((1.0, input))
                sM_orig.append(input)
            else:
                other_inputs.append(input)

        assert len(sM_list) == len(sM_orig)
        assert len(sM_list) + len(other_inputs) == len(node.inputs)

        if len(sM_list) == 2:
            (sL, mL), (sR, mR) = sM_list
            gemm_of_sM_list = _beta_L_plus_alpha_M(sL, mL, sR, mR)
            if gemm_of_sM_list: 
                #we turned the two candidates into a gemm
                # now we have to add the other_inputs and return the replacement graph
                if other_inputs:
                    return [T.add(*(other_inputs + gemm_of_sM_list))]
                else:
                    return gemm_of_sM_list
        else:
            # Try every pair in the sM_list, trying to turn it into a gemm operation
            for i in xrange(len(sM_list) - 1):
                for j in xrange(i+1, len(sM_list)):
                    assert i != j
                    sL, mL = sM_list[i]
                    sR, mR = sM_list[j]
                    gemm_of_sM_list = _beta_L_plus_alpha_M(sL, mL, sR, mR)
                    if gemm_of_sM_list:
                        assert len(gemm_of_sM_list) == 1
                        inputs_without_ij = [input for k, input in enumerate(sM_orig) if k not in (i,j)]

                        new_add_inputs = (inputs_without_ij + gemm_of_sM_list + other_inputs)

                        if False: #SUPER DEBUG MODE :(
                            if len(new_add_inputs) + 1 != len(node.inputs):
                                print 'inputs', node.inputs
                                print 'sM, other', sM_list, other_inputs
                                print 'i,j', i, j
                                print 'gemm', gemm_of_sM_list
                                print 'without ij', inputs_without_ij
                                print 'new inputs', new_add_inputs
                                sys.exit(1)

                        # this should be True because we've combined a pair of arguments
                        # into a single GEMM
                        assert len(new_add_inputs) + 1 == len(node.inputs)
                        return [T.add(*new_add_inputs)]
    return False

class GemmOptimizer(Optimizer):
    """Graph optimizer for inserting Gemm operations"""
    def __init__(self):
        Optimizer.__init__(self)

    def add_requirements(self, env):
        env.extend(toolbox.ReplaceValidate())
        env.extend(DestroyHandler())

    def apply(self, env):
        did_something = True
        while did_something:
            nodelist = list(env.toposort())
            did_something = False
            for node in nodelist:
                new_outputs = _gemm_from_node(node)
                if new_outputs:
                    assert len(new_outputs) == len(node.outputs)
                    try:
                        env.replace_all_validate(
                                zip(node.outputs, new_outputs),
                                reason = 'GemmOptimizer')
                        did_something = True
                        break
                    except InconsistencyError, e:
                        #TODO: retry other applications of gemm (see comment in _gemm_from_node
                        pass

compile.optdb.register('inplace_gemm', GemmOptimizer(), 70.00, 'fast_run', 'inplace', 'gemm')


class Dot22(GemmRelated):
    """Compute a matrix-matrix product.
    This is a specialization of the more general Dot()
    """
    def make_node(self, x, y):
        assert _is_real_matrix(x)
        assert y.type == x.type               #makes sure y is a matrix
        bz = [False, False]
        outputs = [T.tensor(x.type.dtype, bz)]
        return Apply(self, [x,y], outputs)

    def perform(self, node, (x, y), (z, )):
        try:
            z[0] = numpy.asarray(numpy.dot(x, y))
        except ValueError, e:
            # The error raised by numpy has no shape information, we mean to add that
            e.args = e.args + (x.shape, y.shape)
            raise
    def __str__(self):
        return "_dot22"

    setup_z_Nz_Sz = """
        if ((NULL == %(_z)s)
            || (%(_z)s->dimensions[0] != %(_x)s->dimensions[0])
            || (%(_z)s->dimensions[1] != %(_y)s->dimensions[1]))
        {
            if (NULL != %(_z)s) Py_XDECREF(%(_z)s);
            npy_intp dims[2];
            dims[0] = %(_x)s->dimensions[0];
            dims[1] = %(_y)s->dimensions[1];
            %(_z)s = (PyArrayObject*)PyArray_SimpleNew(2, dims, type_num_%(_x)s);
            if(!%(_z)s) {
                PyErr_SetString(PyExc_MemoryError, "failed to alloc dot22 output");
                %(fail)s
            }
        }
        Nz = %(_z)s->dimensions;
        Sz = %(_z)s->strides;

        """
    check_ab_double_or_float = ""
    case_float_ab_constants = """
                float a = 1.0;
                float b = 0.0;
        """
    case_double_ab_constants = """
                double a = 1.0;
                double b = 0.0;
        """
    def c_code(self, node, name, (_x, _y), (_z, ), sub): #DEBUG
        full_code = self.build_gemm_call() % dict(locals(), **sub)
        return full_code
_dot22 = Dot22()

@local_optimizer([T.dot])
def local_dot_to_dot22(node):
    if node.op == T.dot:
        x,y = node.inputs
        if _is_real_matrix(x) and y.type == x.type:
            return [_dot22(*node.inputs)]
    else:
        return False
register_specialize(local_dot_to_dot22)
<|MERGE_RESOLUTION|>--- conflicted
+++ resolved
@@ -3,19 +3,11 @@
 import os, sys, traceback
 import numpy
 
-<<<<<<< HEAD
-from ..gof import (utils, Op, Apply, view_roots, PatternSub, DestroyHandler, 
+from theano.gof import (utils, Op, Apply, view_roots, PatternSub, DestroyHandler, 
         SeqOptimizer, local_optimizer, Optimizer, LocalOptimizer, OpKeyOptimizer, 
         InconsistencyError, toolbox)
-from ..printing import pprint, FunctionPrinter
-from .opt import register_specialize, out2in, insert_inplace_optimizer
-=======
-from theano.gof import (utils, Op, Apply, view_roots, PatternSub, DestroyHandler, 
-        SeqOptimizer, local_optimizer, LocalOptimizer, OpKeyOptimizer, 
-        InconsistencyError)
 from theano.printing import pprint, FunctionPrinter
 from theano.tensor.opt import register_specialize, out2in, insert_inplace_optimizer
->>>>>>> 3126f874
 # opt.py
 
 import basic as T
@@ -371,7 +363,6 @@
 gemm = Gemm()
 
 pprint.assign(gemm, FunctionPrinter('gemm'))
-
 def res_is_a(node, op, maxclients=None):
   if maxclients is not None:
     retval = (len(node.clients) <= maxclients)
@@ -381,8 +372,7 @@
   return node.owner \
             and node.owner.op == op \
             and retval
-    #backport
-    #        and (len(node.clients) <= maxclients if maxclients is not None else True)
+
 
 def _as_scalar(res):
     """Return None or a TensorVariable whose type is in T.float_scalar_types"""
@@ -519,7 +509,6 @@
 
         assert len(sM_list) == len(sM_orig)
         assert len(sM_list) + len(other_inputs) == len(node.inputs)
-
         if len(sM_list) == 2:
             (sL, mL), (sR, mR) = sM_list
             gemm_of_sM_list = _beta_L_plus_alpha_M(sL, mL, sR, mR)
