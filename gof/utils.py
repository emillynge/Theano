--- conflicted
+++ resolved
@@ -19,7 +19,6 @@
     function has been left out of an implementation class.
     """
 
-<<<<<<< HEAD
 class object2(object):
     __slots__ = []
     def __hash__(self):
@@ -38,7 +37,7 @@
 
 
 
-=======
+
 def deprecated(filename, msg=''):
     """Decorator which will print a warning message on the first call.
     
@@ -63,7 +62,6 @@
             return f(*args, **kwargs)
         return g
     return _deprecated
->>>>>>> c7351f2d
 
 def uniq(seq):
     #TODO: consider building a set out of seq so that the if condition is constant time -JB
